--- conflicted
+++ resolved
@@ -34,9 +34,5 @@
 then
     twistd $XARGS $DAEMONIZE -l log/cowrie.log --umask 0077 --pidfile ${PIDFILE} cowrie
 else
-<<<<<<< HEAD
-    authbind --deep twistd $XARGS -l log/cowrie.log --umask 0077 --pidfile ${PIDFILE} cowrie
-=======
-    authbind --deep twistd $DAEMONIZE $XARGS -l log/cowrie.log --umask 0077 --pidfile cowrie.pid cowrie
->>>>>>> 1a462eaf
+    authbind --deep twistd $DAEMONIZE $XARGS -l log/cowrie.log --umask 0077 --pidfile ${PIDFILE} cowrie
 fi